--- conflicted
+++ resolved
@@ -51,20 +51,13 @@
 // NEW API: BitStack Configuration System
 // ============================================================================
 
-<<<<<<< HEAD
-/// Trait for bit bucket storage - replaces the old BitStack trait name for storage
-=======
 /// Trait for bit bucket storage.
->>>>>>> f84d05a1
 /// This trait is implemented for both integer and [T; N] types.
 /// For now, we make BitBucket extend BitStack for compatibility during migration
 pub trait BitBucket: BitStack {
     // BitBucket inherits all methods from BitStack for now
     // This allows gradual migration
-<<<<<<< HEAD
-=======
     // TODO: Remove this once we've migrated fully to the new API
->>>>>>> f84d05a1
 }
 
 /// Automatic implementation: any type that implements BitStack also implements BitBucket
@@ -99,11 +92,7 @@
 }
 
 /// Type alias for ArrayBitBucket - just reuse ArrayBitStack during migration
-<<<<<<< HEAD
-pub type ArrayBitBucket<const N: usize, T> = ArrayBitStack<N, T>;
-=======
 pub type ArrayBitBucket<const N: usize, T> = ArrayBitStackImpl<N, T>;
->>>>>>> f84d05a1
 
 /// Configuration trait for BitStack systems - defines bucket and counter types
 pub trait BitStackConfig {
@@ -134,11 +123,8 @@
     type Counter = C;
 }
 
-<<<<<<< HEAD
-=======
 pub type ArrayBitStack<const N: usize, T, D> = BitStackStruct<ArrayBitBucket<N, T>, D>;
 
->>>>>>> f84d05a1
 /// Wrapper for arrays to implement BitStack trait.
 /// Provides large BitStack storage using multiple elements.
 /// This can be used to parse very deeply nested JSON.
